--- conflicted
+++ resolved
@@ -114,7 +114,7 @@
   srcbook pnpm start
 ```
 
-<<<<<<< HEAD
+
 Make sure to set up your AI API key after starting the container. You can do this via REST (see below) or through the web interface at `http://localhost:2150`.
 
 ### REST API
@@ -153,29 +153,7 @@
 ### Minimal headless example (REST + WebSocket)
 
 The following shows how to run the server in headless mode inside a container, then create a session, add a cell, run it, and stream the output.
-=======
-Make sure to set up your API key after starting the container. You can do this through the web interface at `http://localhost:2150`.
-
-### Storage location
-
-By default, Srcbook stores data in `~/.srcbook` under your home directory. You can override the base directory by setting the `SRCBOOK_HOME` environment variable. When set, storage paths are resolved under `$SRCBOOK_HOME/.srcbook`.
-
-Examples:
-
-```bash
-# Store data under /workspace instead of the OS home directory
-SRCBOOK_HOME=/workspace srcbook start
-
-# With pnpm dlx
-SRCBOOK_HOME=/workspace pnpm dlx srcbook@latest start
-
-# In Docker
-# Mount a workspace directory and point SRCBOOK_HOME to it
-docker run -p 2150:2150 -e SRCBOOK_HOME=/workspace -v /host/workspace:/workspace srcbook
-```
-
-### Current Commands
->>>>>>> 9fd34360
+
 
 ```bash
 # Start server headless (host)
