--- conflicted
+++ resolved
@@ -27,7 +27,7 @@
 
 If you are opinionated here or otherwise interested in contributing, please file an issue, open a discussion, or submit a PR. We love community involvement!
 
-<<<<<<< HEAD
+
 ### How do I run Srcbook headlessly?
 
 Use the CLI flag `--headless` to start without opening a browser:
@@ -54,7 +54,7 @@
 - Use `/api/settings` to set provider/model
 - Store keys via `/api/secrets` (e.g. `OPENAI_API_KEY`, `ANTHROPIC_API_KEY`, etc.)
 - Associate secrets to a session as needed via `/api/sessions/:id/secrets/:name`
-=======
+
 ### How do I change where Srcbook stores sessions and apps?
 
 By default, Srcbook stores data under `~/.srcbook`. You can override this by setting the `SRCBOOK_HOME` environment variable. When set, Srcbook will store data under `$SRCBOOK_HOME/.srcbook`, including `srcbooks/` and `apps/`.
@@ -69,4 +69,3 @@
 # Mount a host directory and point SRCBOOK_HOME to it
 docker run -p 2150:2150 -e SRCBOOK_HOME=/workspace -v /host/workspace:/workspace srcbook
 ```
->>>>>>> 9fd34360
