import os from 'node:os';
import path from 'node:path';
import { fileURLToPath } from 'url';

// When running Srcbook as an npx executable, the cwd is not reliable.
// Commands that should be run from the root of the package, like npm scripts
// should therefore use DIST_DIR as the cwd.
const _filename = fileURLToPath(import.meta.url);
const _dirname = path.dirname(_filename);

export const HOME_DIR = os.homedir();
<<<<<<< HEAD
// Allow overriding the srcbook data directory via SRCBOOK_HOME (falls back to ~/.srcbook)
const _rawHome = process.env.SRCBOOK_HOME;
const SRCBOOK_HOME = _rawHome && _rawHome.trim() !== ''
  ? _rawHome.trim()
  : path.join(HOME_DIR, '.srcbook');
export const SRCBOOK_DIR = SRCBOOK_HOME;
=======
// If set, SRCBOOK_HOME overrides the default home directory when computing storage paths
export const STORAGE_HOME_DIR = process.env.SRCBOOK_HOME && process.env.SRCBOOK_HOME.trim().length > 0
  ? process.env.SRCBOOK_HOME.trim()
  : HOME_DIR;
export const SRCBOOK_DIR = path.join(STORAGE_HOME_DIR, '.srcbook');
>>>>>>> 9fd34360
export const SRCBOOKS_DIR = path.join(SRCBOOK_DIR, 'srcbooks');
export const APPS_DIR = path.join(SRCBOOK_DIR, 'apps');
export const DIST_DIR = _dirname;
export const PROMPTS_DIR = path.join(DIST_DIR, 'prompts');
export const IS_PRODUCTION = process.env.NODE_ENV === 'production';<|MERGE_RESOLUTION|>--- conflicted
+++ resolved
@@ -9,20 +9,13 @@
 const _dirname = path.dirname(_filename);
 
 export const HOME_DIR = os.homedir();
-<<<<<<< HEAD
+
 // Allow overriding the srcbook data directory via SRCBOOK_HOME (falls back to ~/.srcbook)
 const _rawHome = process.env.SRCBOOK_HOME;
 const SRCBOOK_HOME = _rawHome && _rawHome.trim() !== ''
   ? _rawHome.trim()
   : path.join(HOME_DIR, '.srcbook');
 export const SRCBOOK_DIR = SRCBOOK_HOME;
-=======
-// If set, SRCBOOK_HOME overrides the default home directory when computing storage paths
-export const STORAGE_HOME_DIR = process.env.SRCBOOK_HOME && process.env.SRCBOOK_HOME.trim().length > 0
-  ? process.env.SRCBOOK_HOME.trim()
-  : HOME_DIR;
-export const SRCBOOK_DIR = path.join(STORAGE_HOME_DIR, '.srcbook');
->>>>>>> 9fd34360
 export const SRCBOOKS_DIR = path.join(SRCBOOK_DIR, 'srcbooks');
 export const APPS_DIR = path.join(SRCBOOK_DIR, 'apps');
 export const DIST_DIR = _dirname;
